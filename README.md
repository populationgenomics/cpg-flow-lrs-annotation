# CPG-Flow - Long Read Sequencing Annotation for seqr

<<<<<<< HEAD
Version 0.1.19
=======
Version 0.2.0
>>>>>>> 68e7d236

A CPG workflow for creating annotated callsets from long read data, using the [cpg-flow](https://github.com/populationgenomics/cpg-flow) pipeline framework.

## Purpose

This workflow is designed to process long-read sequencing data and create callsets compatible with [seqr](https://github.com/populationgenomics/seqr). It automates the steps required to query, reformat, annotate, and export VCF files derived from long-read sequencing. It also supports the conversion of BAM files to CRAMs.

It is intended to be used for SNPs/Indels VCFs and SVs VCFs from different sequencing technologies, such as PacBio, Oxford Nanopore, and others. The inputs can be configured by the user, allowing for flexibility in the types of long-read data queried and processed.

## Workflow Overview

### Annotation

1. Query Metamist for long-read sequencing groups and their VCF analyses based on the filters specified in the configuration
   2. If the SGs from the input cohorts do not have VCFs matching the filter criteria, the workflow will fail.
2. Perform necessary reformatting, reheadering, and normalization of the VCFs
3. Merge the VCFs and annotate the merged VCF with VEP (for SNPs Indels) or STRVCTVRE (for SVs)
4. Write the annotated VCF to a Matrix table
5. Export the Matrix table to an elasticsearch index

### Conversion

1. Query Metamist for long-read sequencing groups and their BAM assays
2. Convert BAM files to CRAM files using `samtools`

## Directory Structure

```commandline
src
├── lrs_annotation
│   ├── __init__.py
│   ├── run_workflow.py
│   ├── lrs_annotation.toml
│   ├── bam_to_cram_stages.py
│   ├── bam_to_cram_stages.toml
│   ├── snps_indels_annotation_stages.py
│   ├── snps_indels_annotation.toml
│   ├── svs_annotation_stages.py
│   ├── svs_annotation.toml
│   ├── inputs.py
│   ├── utils.py
│   ├── jobs
│   │   ├── snps_indels
│   │   │   ├── AnnotateCohortMatrixtable.py
│   │   │   └── AnnotateDatasetMatrixtable.py
│   │   │   └── ...
│   │   └── svs
│   │   │   ├── AnnotateCohortMatrixtable.py
│   │   │   └── AnnotateDatasetMatrixtable.py
│   │   │   └── ...
│   ├── scripts
│   │   ├── snps_indels
│   │   │   ├── __init__.py
│   │   │   ├── annotate_cohort_snps_indels.py
│   │   │   ├── ...
│   │   ├── svs
│   │   │   ├── __init__.py
│   │   │   ├── annotate_cohort_svs.py
│   │   │   ├── ...
│   ├── hail_scripts/computed_fields
│   │   ├── __init__.py
│   │   ├── variant_id.py
│   │   └── vep.py
```

## Key Components

`lrs_annotation.toml` contains the main configuration for the workflow, including a number of mandatory options shared between the SNPs/Indels and SVs workflows.

`snps_indels_annotation_stages.py` and `svs_annotation_stages.py` contain Stages for the workflows, with the actual logic imported from files in `jobs`.

`snps_indels_annotation.toml` and `svs_annotation.toml` are config files to be submitted with the workflow via analysis-runner. They contain settings which are used to configure the workflow, such as filters for fetching input VCFs, resource allocation for specific jobs, and references.

`scripts/` contains the scripts that are required for the workflows, often as Query on Batch jobs.

`hail_scripts/computed_fields/` contains computed fields required for formatting the callsets for seqr, borrowed from the [seqr-loading-pipelines](https://github.com/broadinstitute/seqr-loading-pipelines/tree/master/hail_scripts/computed_fields)

`inputs.py` contains functions to query Metamist for long-read sequencing groups and their VCF analyses, as well as functions to fetch the necessary VCFs based on the configuration.

`utils.py` contains utility functions used across the workflows, such as parsing command line arguments, submitting cromwell jobs, and reading the configuration.<|MERGE_RESOLUTION|>--- conflicted
+++ resolved
@@ -1,10 +1,6 @@
 # CPG-Flow - Long Read Sequencing Annotation for seqr
 
-<<<<<<< HEAD
-Version 0.1.19
-=======
 Version 0.2.0
->>>>>>> 68e7d236
 
 A CPG workflow for creating annotated callsets from long read data, using the [cpg-flow](https://github.com/populationgenomics/cpg-flow) pipeline framework.
 
